--- conflicted
+++ resolved
@@ -1,13 +1,10 @@
-<<<<<<< HEAD
 use serde::{Deserialize, Serialize};
 use super::{*, selection::Selectable};
 use crate::{fatal::*, project::Project, simulator::Simulator, FileExtension, export::ModuleFile};
 use crate::application::user_settings::UserSettingsKey::ThemeKey;
 use crate::application::user_settings::UserSettingsValue::ThemeValue;
-=======
 use super::{selection::Selectable, *};
 use crate::{export::ModuleFile, fatal::*, project::Project, simulator::Simulator, FileExtension};
->>>>>>> 76d43cfd
 
 #[derive(Default, Clone, Copy, Serialize, Deserialize)]
 pub enum Theme {
@@ -55,17 +52,7 @@
 }
 
 impl<'a> GAction<'a> {
-<<<<<<< HEAD
     fn new(name: &'a str, accels: &'a [&str], parameter_type: Option<&'a glib::VariantTy>, state_type: Option<(&'a glib::VariantTy, glib::Variant)>, callback: GActionCallbackFn) -> Self {
-=======
-    fn new(
-        name: &'a str,
-        accels: &'a [&str],
-        parameter_type: Option<&'a glib::VariantTy>,
-        state_type: Option<(&'a glib::VariantTy, glib::Variant)>,
-        callback: GActionCallbackFn,
-    ) -> Self {
->>>>>>> 76d43cfd
         Self {
             name,
             accels,
@@ -100,49 +87,11 @@
 
 lazy_static! {
     pub(super) static ref ACTIONS: [GAction<'static>; 22] = [
-<<<<<<< HEAD
         GAction::new("quit", &["<primary>Q", "<primary>W"], None, None, Application::gaction_quit),
         GAction::new("about", &["<primary>comma"], None, None, Application::gaction_about),
         GAction::new("save", &["<primary>S"], None, None, Application::gaction_save),
         GAction::new("save-as", &["<primary><shift>S"], None, None, Application::gaction_save_as),
         GAction::new("open", &["<primary>O"], None, None, Application::gaction_open),
-=======
-        GAction::new(
-            "quit",
-            &["<primary>Q", "<primary>W"],
-            None,
-            None,
-            Application::gaction_quit
-        ),
-        GAction::new(
-            "about",
-            &["<primary>comma"],
-            None,
-            None,
-            Application::gaction_about
-        ),
-        GAction::new(
-            "save",
-            &["<primary>S"],
-            None,
-            None,
-            Application::gaction_save
-        ),
-        GAction::new(
-            "save-as",
-            &["<primary><shift>S"],
-            None,
-            None,
-            Application::gaction_save_as
-        ),
-        GAction::new(
-            "open",
-            &["<primary>O"],
-            None,
-            None,
-            Application::gaction_open
-        ),
->>>>>>> 76d43cfd
         GAction::new("new", &["<primary>N"], None, None, Application::gaction_new),
         GAction::new(
             "delete-block",
@@ -352,12 +301,7 @@
     fn gaction_delete_module(self, _: &gio::SimpleAction, parameter: Option<&glib::Variant>) {
         let module_name = parameter
             .expect("Could not get module name target.")
-<<<<<<< HEAD
             .get::<String>().unwrap();
-=======
-            .get::<String>()
-            .unwrap();
->>>>>>> 76d43cfd
 
         if let Some(window) = self.active_window() {
             dialogs::run(self, window, module_name, dialogs::confirm_delete_module);
