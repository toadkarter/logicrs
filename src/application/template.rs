<<<<<<< HEAD
use gtk::{prelude::*, subclass::prelude::*, gio, glib, gdk};
use adw::subclass::prelude::*;
use std::cell::RefCell;
use adw::ColorScheme;
=======
>>>>>>> 76d43cfd
use crate::{
    fatal::*,
    project::*,
    renderer::Theme,
    simulator::*,
    ui::{circuit_view::CircuitView, dialogs, main_window::MainWindow},
};
<<<<<<< HEAD
use crate::application::gactions;
use crate::application::user_settings::UserSettings;
use crate::application::user_settings::UserSettingsKey::ThemeKey;
use crate::application::user_settings::UserSettingsValue::ThemeValue;
=======
use adw::subclass::prelude::*;
use gtk::{gdk, gio, glib, prelude::*};
use std::cell::RefCell;
>>>>>>> 76d43cfd

use super::{action::*, clipboard::Clipboard, selection::*, Application};

#[derive(Default)]
pub struct ApplicationTemplate {
    project: ProjectRef,
    window: RefCell<Option<MainWindow>>,
    simulator: RefCell<Option<Simulator>>,
    file: RefCell<Option<gio::File>>,
    action_stack: RefCell<ActionStack>,
<<<<<<< HEAD
    user_settings: RefCell<UserSettings>,
} 
=======
}
>>>>>>> 76d43cfd

impl ApplicationTemplate {
    const CSS_RESOURCE: &'static str = "/style/style.css";

    fn start_simulation(&self) {
        *self.simulator.borrow_mut() =
            Some(Simulator::new(self.project.clone(), self.window.clone()))
    }

    fn stop_simulation(&self) {
        if let Some(simulator) = self.simulator.replace(None) {
            simulator.join();
        }
    }

    fn create_window(&self, application: &super::Application) {
        Theme::init();

        let provider = gtk::CssProvider::new();
        provider.load_from_resource(Self::CSS_RESOURCE);
        // We give the CssProvided to the default screen so the CSS rules we added
        // can be applied to our window.
        gtk::StyleContext::add_provider_for_display(
            &gdk::Display::default().expect("Could not connect to a display."),
            &provider,
            gtk::STYLE_PROVIDER_PRIORITY_APPLICATION,
        );

        // build the application window and UI
        let window = MainWindow::new(application);
        window.show();
        self.window.replace(Some(window));

        let user_settings = self.user_settings.borrow_mut();
        let theme: gactions::Theme = match user_settings.get_setting(ThemeKey) {
            Some(ThemeValue(custom_theme)) => *custom_theme,
            _ => gactions::Theme::SystemPreference
        };

        let color_scheme = Into::<ColorScheme>::into(theme);
        adw::StyleManager::default().set_color_scheme(color_scheme);
    }

    pub fn save(&self, then: fn(&Application)) -> Result<(), String> {
        if let Some(file) = self.file.borrow().as_ref() {
            let project = self.project.lock().unwrap();
            project.write_to(file)?;
            if let Some(window) = self.window.borrow().as_ref() {
                window.set_subtitle(&self.file_name());
            }
            then(&self.instance());
        } else {
            self.instance().save_as(then);
        }

        self.action_stack().borrow_mut().set_dirty(false);
        Ok(())
    }

    pub fn set_project(&self, project: Project, file: Option<gio::File>) {
        self.stop_simulation();

        let mut old = self.project.lock().unwrap();
        *old = project;
        drop(old);

        self.file.replace(file);
        self.action_stack.borrow_mut().reset();
        if let Some(window) = self.window.borrow().as_ref() {
            window.reset_ui(&self.instance());
        }

        self.start_simulation();
    }

    pub fn window(&self) -> &RefCell<Option<MainWindow>> {
        &self.window
    }

    pub fn project(&self) -> &ProjectRef {
        &self.project
    }

    pub fn set_file(&self, file: gio::File) {
        self.file.replace(Some(file));
    }

    pub fn reset(&self) {
        self.set_project(Project::default(), None);
        if let Some(window) = self.window.borrow().as_ref() {
            window.reset_ui(&self.instance());
        }
    }

    pub fn file_name(&self) -> String {
        match self.file.borrow().as_ref() {
            Some(file) => file.path().unwrap().into_os_string().into_string().unwrap(),
            None => String::from("New File"),
        }
    }

    pub fn current_plot(&self) -> Option<PlotProvider> {
        self.current_circuit_view().map(|view| view.plot_provider())
    }

    pub fn current_circuit_view(&self) -> Option<CircuitView> {
        self.window
            .borrow()
            .as_ref()
            .and_then(|window| window.imp().circuit_panel.imp().view.selected_page())
            .and_then(|page| page.child().downcast::<CircuitView>().ok())
    }

    pub fn with_current_plot<T>(&self, func: impl Fn(&Plot) -> T) -> Option<T> {
        self.current_circuit_view()
            .and_then(|view| view.plot_provider().with(func))
    }

    pub fn with_current_plot_mut<T>(&self, func: impl Fn(&mut Plot) -> T) -> Option<T> {
        self.current_circuit_view()
            .and_then(|view| view.plot_provider().with_mut(func))
    }

    pub fn rerender_editor(&self) {
        if let Some(view) = self.current_circuit_view() {
            view.rerender();
        }
    }

    pub fn undo_button(&self) -> gtk::Button {
        self.window
            .borrow()
            .as_ref()
            .unwrap()
            .panel()
            .undo_button()
            .to_owned()
    }

    pub fn redo_button(&self) -> gtk::Button {
        self.window
            .borrow()
            .as_ref()
            .unwrap()
            .panel()
            .redo_button()
            .to_owned()
    }

    pub fn action_stack(&self) -> &RefCell<ActionStack> {
        &self.action_stack
    }

    pub fn is_dirty(&self) -> bool {
        self.action_stack.borrow().is_dirty()
    }

    pub fn user_settings(&self) -> &RefCell<UserSettings> { &self.user_settings }

    pub fn generate_clipboard(&self) -> Clipboard {
        if let Some(selected) = self.with_current_plot(|plot| !matches!(plot.selection(), Selection::None)) && selected {
            self.with_current_plot(|plot| Clipboard::from(plot)).unwrap_or_default()
        }
        else {
            Clipboard::Empty
        }
    }

    pub fn delete_module(&self, module_name: &String) {
        let mut locked = self.project.lock().unwrap();
        if let Some(module) = locked.module(module_name) {
            let owned_module = module.to_owned();
            let remove_dependencies = |plot: &mut Plot| {
                let delete = plot
                    .blocks_mut()
                    .iter()
                    .filter(|(_, block)| block.module_id() == owned_module.name())
                    .map(|(id, _)| *id)
                    .collect::<Vec<BlockID>>();

                delete.iter().for_each(|id| {
                    plot.delete_block(*id);
                });
            };

            remove_dependencies(locked.main_plot_mut());
            locked.modules_mut().iter_mut().for_each(|(_, module)| {
                if let Some(plot) = module.plot_mut() {
                    remove_dependencies(plot);
                }
            });

            drop(locked);
            self.instance()
                .new_action(Action::DeleteModule(self.project.clone(), owned_module));
        }
    }

    pub fn edit_module(&self, module_name: String) {
        let project = self.project.lock().unwrap();
        if let Some(module) = project.module(&module_name) {
            let module_name = module.name().clone();
            let provider = PlotProvider::Module(self.project.clone(), module_name);
            drop(project);
            self.window
                .borrow()
                .as_ref()
                .unwrap()
                .panel()
                .open_tab(provider);
        }
    }
}

#[glib::object_subclass]
impl ObjectSubclass for ApplicationTemplate {
    const NAME: &'static str = "Application";
    type Type = super::Application;
    type ParentType = adw::Application;
}

impl ObjectImpl for ApplicationTemplate {
    fn constructed(&self) {
        self.parent_constructed();

        let obj = self.instance();
        obj.setup_gactions();
    }
}
impl ApplicationImpl for ApplicationTemplate {
    fn activate(&self) {
        self.create_window(&self.instance());
        self.start_simulation();
    }

    fn open(&self, files: &[gio::File], _hint: &str) {
        assert!(!files.is_empty());

        let file = &files[0];
        if file.path().is_none() {
            die("File path is None");
        }

        match Project::load_from(file) {
            Ok(data) => {
                let mut old_data = self.project.lock().unwrap();
                *old_data = data;
                std::mem::drop(old_data);

                self.file.replace(Some(file.to_owned()));
                self.create_window(&self.instance());
                self.start_simulation();
            }
            Err(err) => {
                self.create_window(&self.instance());
                self.start_simulation();

                dialogs::run(
                    self.instance().to_owned(),
                    self.instance().active_window().unwrap(),
                    err,
                    dialogs::basic_error,
                );
            }
        }
    }

    fn shutdown(&self) {
        self.stop_simulation();

        if let Some(window) = self.window.replace(None) {
            window.destroy();
        }
    }
}
impl GtkApplicationImpl for ApplicationTemplate {}
impl AdwApplicationImpl for ApplicationTemplate {}
impl WidgetImpl for ApplicationTemplate {}<|MERGE_RESOLUTION|>--- conflicted
+++ resolved
@@ -1,10 +1,7 @@
-<<<<<<< HEAD
 use gtk::{prelude::*, subclass::prelude::*, gio, glib, gdk};
 use adw::subclass::prelude::*;
 use std::cell::RefCell;
 use adw::ColorScheme;
-=======
->>>>>>> 76d43cfd
 use crate::{
     fatal::*,
     project::*,
@@ -12,16 +9,13 @@
     simulator::*,
     ui::{circuit_view::CircuitView, dialogs, main_window::MainWindow},
 };
-<<<<<<< HEAD
 use crate::application::gactions;
 use crate::application::user_settings::UserSettings;
 use crate::application::user_settings::UserSettingsKey::ThemeKey;
 use crate::application::user_settings::UserSettingsValue::ThemeValue;
-=======
 use adw::subclass::prelude::*;
 use gtk::{gdk, gio, glib, prelude::*};
 use std::cell::RefCell;
->>>>>>> 76d43cfd
 
 use super::{action::*, clipboard::Clipboard, selection::*, Application};
 
@@ -32,12 +26,8 @@
     simulator: RefCell<Option<Simulator>>,
     file: RefCell<Option<gio::File>>,
     action_stack: RefCell<ActionStack>,
-<<<<<<< HEAD
     user_settings: RefCell<UserSettings>,
 } 
-=======
-}
->>>>>>> 76d43cfd
 
 impl ApplicationTemplate {
     const CSS_RESOURCE: &'static str = "/style/style.css";
