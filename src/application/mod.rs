pub mod action;
pub mod clipboard;
pub mod editor;
pub mod gactions;
pub mod selection;
<<<<<<< HEAD
pub mod user_settings;
=======
pub mod template;
>>>>>>> 76d43cfd

use crate::{application::clipboard::Clipboard, config, ui::dialogs};
use action::*;
use adw::traits::MessageDialogExt;
use gtk::{gio, glib, prelude::*, subclass::prelude::*};
use selection::SelectionField;
<<<<<<< HEAD
use crate::{config, ui::dialogs, application::clipboard::Clipboard};
use crate::application::gactions::Theme;
use crate::application::user_settings::UserSettingsKey::ThemeKey;
use crate::application::user_settings::UserSettingsValue::ThemeValue;
=======
use std::cell::RefCell;
>>>>>>> 76d43cfd

glib::wrapper! {
    pub struct Application(ObjectSubclass<template::ApplicationTemplate>)
    @extends gio::Application, gtk::Application,
    @implements gio::ActionGroup, gio::ActionMap;
}

impl Default for Application {
    fn default() -> Self {
        Self::new()
    }
}

impl Application {
    pub fn new() -> Self {
<<<<<<< HEAD
        gio::resources_register_include!("logicrs.gresource").expect("Failed to register resources.");

=======
        gio::resources_register_include!("logicrs.gresource")
            .expect("Failed to register resources.");
>>>>>>> 76d43cfd

        glib::Object::new::<Self>(&[
            ("application-id", &"com.spydr06.logicrs"),
            ("flags", &gio::ApplicationFlags::HANDLES_OPEN),
        ])
    }

    pub fn new_action(&self, action: Action) {
        self.imp().action_stack().borrow_mut().add(self, action);
    }

    pub fn undo_action(&self) {
        self.imp().action_stack().borrow_mut().undo(self);
    }

    pub fn redo_action(&self) {
        self.imp().action_stack().borrow_mut().redo(self);
    }

    pub fn apply_clipboard(&self, clipboard: Clipboard) {
        match clipboard {
            Clipboard::Blocks(..) => {
                let position = self
                    .imp()
                    .current_circuit_view()
                    .map(|view| view.mouse_world_position())
                    .unwrap_or_default();

<<<<<<< HEAD
                match clipboard.paste_to(self.imp().current_plot().unwrap(), position)
                {
=======
                match clipboard.paste_to(self.imp().current_plot().unwrap(), position) {
>>>>>>> 76d43cfd
                    Ok(action) => self.new_action(action),
                    Err(err) => dialogs::run(
                        self.to_owned(),
                        self.active_window().unwrap(),
                        err,
                        dialogs::basic_error,
                    ),
                }
            }
            Clipboard::Module(_) => todo!(),
            Clipboard::Empty => {}
        }
    }

    pub fn paste_clipboard(&self) {
        let display = RootExt::display(&self.active_window().unwrap());
        display.clipboard().read_text_async(
            None as Option<&gio::Cancellable>,
            glib::clone!(@weak self as app => move |pasted| {
                match pasted
                    .map_err(|err| err.to_string())
                    .and_then(|text| text.ok_or(String::new()))
                    .and_then(|text| Clipboard::deserialize(text.as_str()))
                {
                    Ok(clipboard) => app.apply_clipboard(clipboard),
                    Err(err) => warn!("Error pasting from clipboard: {err}")
                }
            }),
        );
    }

    pub fn cut_clipboard(&self, clipboard: Clipboard) {
        match clipboard {
            Clipboard::Blocks(blocks, connections) => self.new_action(Action::DeleteSelection(
                self.imp().current_plot().unwrap(),
                blocks,
                connections,
                vec![],
            )),
            Clipboard::Module(_) => todo!(),
            Clipboard::Empty => {}
        }
    }

    pub fn copy_clipboard(&self, cut: bool) {
        let display = RootExt::display(&self.active_window().unwrap());
        let clipboard = self.imp().generate_clipboard();

        match clipboard.serialize() {
            Ok(serialized) => {
                display.clipboard().set_text(&serialized);
                if cut {
                    self.cut_clipboard(clipboard);
                }
            }
            Err(err) => warn!("Error serializing clipboard: {err}"),
        }
    }

    pub fn quit(&self) {
        self.close_current_file(glib::clone!(@weak self as app => move |response| {
            match response {
                "Cancel" => {
                },
                "No" =>  {
                    app.imp().shutdown();
                },
                "Yes" => {
                    if let Err(err) = app.imp().save(|app| app.imp().shutdown()) {
                        let message = format!("Error saving to '{}': {}", app.imp().file_name(), err);
                        error!("{}", message);
                        if let Some(window) = app.active_window() {
                            dialogs::run(app, window, message, dialogs::basic_error);
                        }
                    }
                }
                _ => panic!("unexpected response \"{}\"", response)
            }
        }));
    }

    pub(self) fn setup_gactions(&self) {
        gactions::ACTIONS.iter().for_each(|gaction| {
            let mut accels = gaction.accels().to_vec();
            let temp: Vec<String>;
            if cfg!(target_os = "macos") {
                temp = gaction
                    .accels()
                    .iter()
                    .map(|s| s.replace("<primary>", "<meta>"))
                    .collect::<Vec<String>>();
                accels = temp.iter().map(|x| &**x).collect::<Vec<&str>>();
            }
            let callback = gaction.callback();
            let action = gio::SimpleAction::from(gaction);

            if gaction.name() == "change-theme" {
                let theme_variant =
                    match self.imp().user_settings().borrow().get_setting(ThemeKey) {
                        Some(ThemeValue(custom_theme)) => { custom_theme.to_variant() }
                        None => { Theme::SystemPreference.to_variant() }
                    };

                action.set_state(&theme_variant);
            }

            action.connect_activate(glib::clone!(
                @weak self as app => move |action, parameter| callback(app, action, parameter)
            ));
            self.add_action(&action);
            self.set_accels_for_action(&format!("app.{}", gaction.name()), &accels);
        });
    }
}<|MERGE_RESOLUTION|>--- conflicted
+++ resolved
@@ -3,25 +3,19 @@
 pub mod editor;
 pub mod gactions;
 pub mod selection;
-<<<<<<< HEAD
 pub mod user_settings;
-=======
 pub mod template;
->>>>>>> 76d43cfd
 
 use crate::{application::clipboard::Clipboard, config, ui::dialogs};
 use action::*;
 use adw::traits::MessageDialogExt;
 use gtk::{gio, glib, prelude::*, subclass::prelude::*};
 use selection::SelectionField;
-<<<<<<< HEAD
 use crate::{config, ui::dialogs, application::clipboard::Clipboard};
 use crate::application::gactions::Theme;
 use crate::application::user_settings::UserSettingsKey::ThemeKey;
 use crate::application::user_settings::UserSettingsValue::ThemeValue;
-=======
 use std::cell::RefCell;
->>>>>>> 76d43cfd
 
 glib::wrapper! {
     pub struct Application(ObjectSubclass<template::ApplicationTemplate>)
@@ -37,13 +31,7 @@
 
 impl Application {
     pub fn new() -> Self {
-<<<<<<< HEAD
         gio::resources_register_include!("logicrs.gresource").expect("Failed to register resources.");
-
-=======
-        gio::resources_register_include!("logicrs.gresource")
-            .expect("Failed to register resources.");
->>>>>>> 76d43cfd
 
         glib::Object::new::<Self>(&[
             ("application-id", &"com.spydr06.logicrs"),
@@ -71,13 +59,9 @@
                     .current_circuit_view()
                     .map(|view| view.mouse_world_position())
                     .unwrap_or_default();
-
-<<<<<<< HEAD
+              
                 match clipboard.paste_to(self.imp().current_plot().unwrap(), position)
                 {
-=======
-                match clipboard.paste_to(self.imp().current_plot().unwrap(), position) {
->>>>>>> 76d43cfd
                     Ok(action) => self.new_action(action),
                     Err(err) => dialogs::run(
                         self.to_owned(),
